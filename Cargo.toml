--- conflicted
+++ resolved
@@ -30,13 +30,8 @@
 deunicode = "1.4"
 urlencoding = "2"
 httpdate = "1"
-<<<<<<< HEAD
 redis = { version = "0.29", features = ["tokio-comp", "connection-manager"] }
-lru = "0.13"
-=======
-redis = { version = "0.28", features = ["tokio-comp", "connection-manager"] }
 lru = "0.13"
 
 [profile.release]
-lto = true
->>>>>>> 541b7a64
+lto = true